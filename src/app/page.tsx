--- conflicted
+++ resolved
@@ -1,31 +1,25 @@
-{'use client';
+'use client';
 
 import { ItemList } from '@/components/item-list';
-import { LabelDimensionsForm } from '@/components/label-dimensions-form'; // Add this import
+import { LabelDimensionsForm } from '@/components/label-dimensions-form';
 import { LabelPreview } from '@/components/label-preview';
-<<<<<<< HEAD
 import { PhotoUploader } from '@/components/photo-uploader';
 import { PrintControls } from '@/components/print-controls';
-=======
-import { ThemeToggle } from '@/components/theme-toggle'; // Import ThemeToggle
-import { Button } from '@/components/ui/button';
-import { Card, CardHeader, CardTitle, CardContent } from '@/components/ui/card';
-import { Separator } from '@/components/ui/separator';
->>>>>>> c2274629
+import { ThemeToggle } from '@/components/theme-toggle';
 import { Alert, AlertDescription, AlertTitle } from '@/components/ui/alert';
 import { Card, CardContent, CardHeader, CardTitle } from '@/components/ui/card';
 import { Label } from '@/components/ui/label';
 import { Select, SelectContent, SelectItem, SelectTrigger, SelectValue } from "@/components/ui/select";
 import { Separator } from '@/components/ui/separator';
 import { Toaster } from '@/components/ui/toaster';
-import { Tooltip, TooltipContent, TooltipProvider, TooltipTrigger } from '@/components/ui/tooltip'; // Import Tooltip components
+import { Tooltip, TooltipContent, TooltipProvider, TooltipTrigger } from '@/components/ui/tooltip';
 import { useToast } from '@/hooks/use-toast';
 import { capitalizeWords } from '@/lib/utils';
-import type { LabelDimensions } from '@/services/label-printer'; // Use LabelDimensions
+import type { LabelDimensions } from '@/services/label-printer';
 import { generatePdf, LabelContent } from '@/services/label-printer';
 import { AlertTriangle, Ruler, ServerCrash, Upload, Wand2, Wifi, WifiOff } from 'lucide-react';
 import type { FC } from 'react';
-import { useCallback, useEffect, useState, useTransition } from 'react';
+import { useCallback, useEffect, useState } from 'react';
 
 // Python Desktop App API URLs (Now relative paths)
 const PYTHON_API_BASE_URL = '/api'; // Base path for API calls served by Flask
@@ -57,20 +51,15 @@
 
 const LabelVisionPage: FC = () => {
   const [photoDataUri, setPhotoDataUri] = useState<string | null>(null);
-  const [uploadedFile, setUploadedFile] = useState<File | null>(null); // Store the File object if needed later
   const [identifiedItems, setIdentifiedItems] = useState<string[]>([]);
   const [labelSummary, setLabelSummary] = useState<string>('');
   const [selectedLabelSizeKey, setSelectedLabelSizeKey] = useState<string>(DEFAULT_LABEL_SIZE_KEY);
   const [availablePrinters, setAvailablePrinters] = useState<string[]>([]);
   const [selectedPrinter, setSelectedPrinter] = useState<string | null>(null);
   const [apiStatus, setApiStatus] = useState<ApiStatus>('pending');
-  const [error, setError] = useState<string | null>(null);
-  const [isProcessing, setIsProcessing] = useState(false); // Loading state for AI processing
-  const [processingError, setProcessingError] = useState<string | null>(null); // Error state
-  const [currentDimensions, setCurrentDimensions] = useState<LabelDimensions>(LABEL_SIZES[DEFAULT_LABEL_SIZE_KEY]); // Add state for dimensions
-
-  const [isIdentifying, startIdentifyingTransition] = useTransition();
-  const [isGeneratingSummary, startGeneratingSummaryTransition] = useTransition();
+  const [isProcessing, setIsProcessing] = useState(false);
+  const [processingError, setProcessingError] = useState<string | null>(null);
+  const [currentDimensions, setCurrentDimensions] = useState<LabelDimensions>(LABEL_SIZES[DEFAULT_LABEL_SIZE_KEY]);
 
   const { toast } = useToast();
 
@@ -146,11 +135,10 @@
 
   const handlePhotoUploaded = useCallback(async (dataUri: string, file: File) => {
     setPhotoDataUri(dataUri);
-    setUploadedFile(file);
-    setIdentifiedItems([]); // Clear previous results
+    setIdentifiedItems([]);
     setLabelSummary('');
     setProcessingError(null);
-    setIsProcessing(true); // Start loading indicator
+    setIsProcessing(true);
 
     console.log("Photo uploaded, calling API...");
 
@@ -176,13 +164,13 @@
         throw new Error(errorDetail);
       }
 
-      const result = await response.json() as ProcessImageResponse;
+      const result: ProcessImageResponse = await response.json();
       console.log("API Response:", result);
       setIdentifiedItems(result.identifiedItems || []);
       setLabelSummary(result.summary || 'Error: No summary received');
       toast({
          title: "Analysis Complete",
-         description: `Found ${result.identifiedItems?.length || 0} items. Summary: "${result.summary}"`,
+         description: `Found ${result.identifiedItems?.length || 0} items. Summary: \"${result.summary}\"`,
       });
 
     } catch (error) {
@@ -194,17 +182,15 @@
          title: 'Image Processing Failed',
          description: errorMessage,
        });
-        // Clear results on error
         setIdentifiedItems([]);
         setLabelSummary('');
     } finally {
-      setIsProcessing(false); // Stop loading indicator
+      setIsProcessing(false);
     }
   }, [toast]);
 
   const handlePhotoCleared = useCallback(() => {
     setPhotoDataUri(null);
-    setUploadedFile(null);
     setIdentifiedItems([]);
     setLabelSummary('');
     setProcessingError(null);
@@ -313,11 +299,7 @@
     }
   };
 
-
-  const isLoading = isIdentifying || isGeneratingSummary;
-  const canGenerate = !isLoading && identifiedItems.length > 0 && labelSummary !== null && labelSummary !== 'Empty';
-  const canPrint = canGenerate && selectedPrinter && apiStatus === 'healthy';
-
+  const isLoading = isProcessing;
 
   return (
     <TooltipProvider>
@@ -347,17 +329,17 @@
           </div>
         </header>
 
-        {error && (
+        {processingError && (
           <Alert variant="destructive" className="mb-6">
             <AlertTriangle className="h-4 w-4" />
             <AlertTitle>Error</AlertTitle>
-            <AlertDescription>{error}</AlertDescription>
+            <AlertDescription>{processingError}</AlertDescription>
           </Alert>
         )}
 
-        <main className="flex-grow grid grid-cols-1 lg:grid-cols-3 gap-6">
+        <main className="flex-grow grid grid-cols-1 md:grid-cols-3 gap-6">
           {/* Column 1: Upload & Settings */}
-          <div className="flex flex-col gap-6 lg:order-1">
+          <div className="flex flex-col gap-6 md:order-1">
             <Card className="shadow-md">
               <CardHeader>
                 <CardTitle className="text-xl font-semibold flex items-center gap-2">
@@ -397,7 +379,7 @@
                     <SelectContent>
                       {Object.entries(LABEL_SIZES).map(([key, config]) => (
                         <SelectItem key={key} value={key}>
-                          {capitalizeWords(key)} ({config.labelWidthInches} x {config.labelHeightInches}")
+                          {capitalizeWords(key)} ({config.labelWidthInches} x {config.labelHeightInches}&quot;)
                         </SelectItem>
                       ))}
                     </SelectContent>
@@ -440,7 +422,7 @@
 
             <LabelDimensionsForm
                initialDimensions={currentDimensions}
-               onDimensionsChange={(newDimensions) => {
+               onDimensionsChange={(newDimensions: LabelDimensions) => {
                  setCurrentDimensions(newDimensions);
                }}
                disabled={isProcessing}
@@ -450,12 +432,12 @@
           </div>
 
           {/* Column 2: Identify */}
-          <div className="flex flex-col gap-6 lg:order-2">
-            <ItemList items={identifiedItems} isLoading={isIdentifying} title="3. Identified Items" />
+          <div className="flex flex-col gap-6 md:order-2">
+            <ItemList items={identifiedItems} isLoading={isLoading} title="3. Identified Items" />
           </div>
 
           {/* Column 3: Generate & Print */}
-          <div className="flex flex-col gap-6 lg:order-3">
+          <div className="flex flex-col gap-6 md:order-3">
             <LabelPreview
               dimensions={currentDimensions}
               summary={labelSummary}
@@ -477,11 +459,4 @@
   );
 };
 
-export default LabelVisionPage;
-
-// Helper Buffer shim for browser environments if needed,
-// otherwise rely on Node.js Buffer if running in a Node context.
-// Usually Next.js handles this, but good practice if unsure.
-if (typeof Buffer === 'undefined') {
-   globalThis.Buffer = require('buffer/').Buffer;
-}+export default LabelVisionPage;